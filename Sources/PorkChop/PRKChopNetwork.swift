--- conflicted
+++ resolved
@@ -84,7 +84,6 @@
                 guard let response = response as? HTTPURLResponse else {
                     continuation.resume(with: .failure(NetworkErrorType.invalidResponse))
                     return
-<<<<<<< HEAD
                 }
                 guard error == nil else {
                     continuation.resume(with: .failure(error!))
@@ -99,99 +98,6 @@
                     continuation.resume(with: .success(data))
                 } catch {
                     continuation.resume(with: .failure(error))
-                }
-            }).resume()
-        }
-    }
-    
-    internal func make<T: Encodable>(for url: String, httpMethod: HTTPRequestType, body: T, query: [URLQueryItem]? = nil, completion: @escaping (_ result: Result<Data, Error>) -> Void) throws {
-        do {
-            let request = try composeRequest(for: url, httpMethod: httpMethod, body: body, query: query)
-            let publisher = createPublisherRequest(url: request)
-            consumeRequest(request: publisher, completion: completion)
-        } catch let err {
-            throw err
-        }
-        
-    }
-    
-    internal func make<T: Encodable>(for url: String, httpMethod: HTTPRequestType, body: T, query: [URLQueryItem]? = nil) async -> Data? {
-        do {
-            return try await withCheckedThrowingContinuation { (continuation: CheckedContinuation<Data?, Error>) -> Void in
-                do {
-                    let request = try composeRequest(for: url, httpMethod: httpMethod, body: body, query: query)
-                    let publisher = createPublisherRequest(url: request)
-                    consumeRequest(request: publisher, completion: { result in
-                        switch result {
-                        case .success(let data):
-                            continuation.resume(returning: data)
-                        case .failure(let err):
-                            continuation.resume(with: .failure(err))
-                        }
-                        
-                    })
-                } catch {
-                    continuation.resume(with: .failure(error))
-                }
-            }
-        } catch {
-            return nil
-        }
-    }
-    
-    internal func createPublisherRequest(url: URLRequest) -> AnyPublisher<URLSession.DataTaskPublisher.Output, URLSession.DataTaskPublisher.Failure> {
-        return session.dataTaskPublisher(for: url).eraseToAnyPublisher()
-    }
-    
-    /**
-     Creates a data task publisher for a given url URLRequest.  Provides the ability to override the default http status code error handling in case API returns non-traditional error messaging or status codes.
-     For example, some servers return HTTP Status 200 even for requests that fail.  httpErrorStatusHandler would allow handling those types of situations.
-     */
-    internal func createPublisherRequest(url: URLRequest,
-                                       httpErrorStatusHandler: ((Int) throws -> Void)? = nil) -> AnyPublisher<Data, Error> {
-        return session
-            .dataTaskPublisher(for: url)
-            .receive(on: DispatchQueue.main)
-            .tryMap { [weak self] r -> Data in
-                guard let response = r.response as? HTTPURLResponse else {
-                    throw URLError(.badServerResponse)
-=======
->>>>>>> 95c041b9
-                }
-                guard error == nil else {
-                    continuation.resume(with: .failure(error!))
-                    return
-                }
-<<<<<<< HEAD
-            }
-            .eraseToAnyPublisher()
-    }
-    
-    internal func consumeRequest(request: AnyPublisher<URLSession.DataTaskPublisher.Output, URLSession.DataTaskPublisher.Failure>,
-                               completion: @escaping ( _ result: Result<Data, Error>) -> Void) {
-        request
-            .receive(on: DispatchQueue.main)
-            .tryMap() { [weak self] e -> Data in
-                guard let httpResponse = e.response as? HTTPURLResponse else { throw NetworkErrorType.invalidResponse }
-                self?.printDebug(output: e)
-                try self?.handleHTTPResponse(with: httpResponse.statusCode)
-                return e.data
-            }
-            .sink(receiveCompletion: {
-                switch $0 {
-                    case .failure(let err): completion(.failure(err))
-                    case .finished: break
-=======
-                do {
-                    try self?.handleHTTPResponse(with: response.statusCode)
-                    guard let data = data else {
-                        continuation.resume(with: .failure(NetworkErrorType.invalidResponse))
-                        return
-                    }
-                    continuation.resume(with: .success(data))
-                } catch {
-                    continuation.resume(with: .failure(error))
->>>>>>> 95c041b9
                 }
             }).resume()
         }
